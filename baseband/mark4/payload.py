# Licensed under the GPLv3 - see LICENSE
"""
Definitions for VLBI Mark 4 payloads.

Implements a Mark4Payload class used to store payload words, and decode to
or encode from a data array.

For the specification, see
https://www.haystack.mit.edu/tech/vlbi/mark5/docs/230.3.pdf
"""
import sys
from collections import namedtuple

import numpy as np

from ..vlbi_base.payload import VLBIPayloadBase
from ..vlbi_base.encoding import encode_2bit_base, decoder_levels
from .header import MARK4_DTYPES


__all__ = ['reorder32', 'reorder64', 'init_luts', 'decode_8chan_2bit_fanout4',
           'encode_8chan_2bit_fanout4', 'Mark4Payload']

#  2bit/fanout4 use the following in decoding 32 and 64 track data:
if sys.byteorder == 'big':  # pragma: no cover
    def reorder32(x):
        """Reorder 32-track bits to bring signs & magnitudes together."""
        return (((x & 0x55AA55AA))
                | ((x & 0xAA00AA00) >> 9)
                | ((x & 0x00550055) << 9))

    def reorder64(x):
        """Reorder 64-track bits to bring signs & magnitudes together."""
<<<<<<< HEAD
        return (((x & 0x55AA55AA55AA55AA)) |
                ((x & 0xAA00AA00AA00AA00) >> 9) |
                ((x & 0x0055005500550055) << 9))
    def reorder64_Ft(x):
        """Reorder 64-track bits to bring signs & magnitudes together."""
        return (((x & 0xFFFFAFFAFFFFAFFA)) |
                ((x & 0x0000000500000005) >> 6) |
                ((x & 0x0000500000005000) << 6))
=======
        return (((x & 0x55AA55AA55AA55AA))
                | ((x & 0xAA00AA00AA00AA00) >> 9)
                | ((x & 0x0055005500550055) << 9))
>>>>>>> a5f976cb
else:
    def reorder32(x):
        """Reorder 32-track bits to bring signs & magnitudes together."""
        return (((x & 0xAA55AA55))
                | ((x & 0x55005500) >> 7)
                | ((x & 0x00AA00AA) << 7))

    # Can speed this up from 140 to 132 us by predefining bit patterns as
    # array scalars.  Inplace calculations do not seem to help much.
    def reorder64(x):
        """Reorder 64-track bits to bring signs & magnitudes together."""
<<<<<<< HEAD
        return (((x & 0xAA55AA55AA55AA55)) |
                ((x & 0x5500550055005500) >> 7) |
                ((x & 0x00AA00AA00AA00AA) << 7))
    def reorder64_Ft(x):
        """Reorder 64-track bits to bring signs & magnitudes together."""
        return (((x & 0xFFFFFAAFFFFFFAAF)) |
                ((x & 0x0000050000000500) >> 4) |
                ((x & 0x0000005000000050) << 4))
=======
        return (((x & 0xAA55AA55AA55AA55))
                | ((x & 0x5500550055005500) >> 7)
                | ((x & 0x00AA00AA00AA00AA) << 7))
>>>>>>> a5f976cb
    # Check on 2015-JUL-12: C code: 738811025863578102 -> 738829572664316278
    # 118, 209, 53, 244, 148, 217, 64, 10
    # reorder64(np.array([738811025863578102], dtype=np.uint64))
    # # array([738829572664316278], dtype=uint64)
    # reorder64(np.array([738811025863578102], dtype=np.uint64)).view(np.uint8)
    # # array([118, 209,  53, 244, 148, 217,  64,  10], dtype=uint8)
    # decode_2bit_64track_fanout4(
    #     np.array([738811025863578102], dtype=np.int64)).astype(int).T
    # -1  1  3  1  array([[-1,  1,  3,  1],
    #  1  1  3 -3         [ 1,  1,  3, -3],
    #  1 -3  1  3         [ 1, -3,  1,  3],
    # -3  1  3  3         [-3,  1,  3,  3],
    # -3  1  1 -1         [-3,  1,  1, -1],
    # -3 -3 -3  1         [-3, -3, -3,  1],
    #  1 -1  1  3         [ 1, -1,  1,  3],
    # -1 -1 -3 -3         [-1, -1, -3, -3]])


def init_luts():
    """Set up the look-up tables for levels as a function of input byte."""
    # Organisation by bits is quite odd for Mark 4.
    b = np.arange(256)[:, np.newaxis]
    # lut1bit
    i = np.arange(8)
    # For all 1-bit modes; if set, sign=-1, so need to get item 0.
    lut1bit = decoder_levels[1][((b >> i) & 1) ^ 1]
    i = np.arange(4)
    # fanout 1 @ 8/16t, fanout 4 @ 32/64t
    s = i*2  # 0, 2, 4, 6
    m = s+1  # 1, 3, 5, 7
    lut2bit1 = decoder_levels[2][2*(b >> s & 1)
                                 + (b >> m & 1)]
    # fanout 2 @ 8/16t, fanout 1 @ 32/64t
    s = i + (i//2)*2  # 0, 1, 4, 5
    m = s + 2         # 2, 3, 6, 7
    lut2bit2 = decoder_levels[2][2*(b >> s & 1)
                                 + (b >> m & 1)]
    # fanout 4 @ 8/16t, fanout 2 @ 32/64t
    s = i    # 0, 1, 2, 3
    m = s+4  # 4, 5, 6, 7
    lut2bit3 = decoder_levels[2][2*(b >> s & 1)
                                 + (b >> m & 1)]
    return lut1bit, lut2bit1, lut2bit2, lut2bit3


lut1bit, lut2bit1, lut2bit2, lut2bit3 = init_luts()

# Look-up table for the number of bits in a byte.
nbits = ((np.arange(256)[:, np.newaxis] >> np.arange(8) & 1)
         .sum(1).astype(np.int16))


def decode_2chan_2bit_fanout4(frame):
    """Decode payload for 2 channels using 2 bits, fan-out 4 (16 tracks)."""
    # header['magnitude_bit'] = 00001111,00001111
    # makes sense with lut2bit3
    # header['fan_out'] = 01230123,01230123
    # header['converter_id'] = 00000000,11111111
    # header['lsb_output'] = 11111111,11111111
    # After reshape: byte 0: ch0/s0, ch0/s1, ch0/s2, ch0/s3
    #                byte 1: ch1/s0, ch1/s1, ch1/s2, ch1/s3
    frame = frame.view(np.uint8).reshape(-1, 2)
    # The look-up table splits each data word into the above 8 measurements,
    # the transpose pushes channels first and fanout last, and the reshape
    # flattens the fanout.
    return lut2bit3.take(frame, axis=0).transpose(1, 0, 2).reshape(2, -1).T


def encode_2chan_2bit_fanout4(values):
    """Encode payload for 2 channels using 2 bits, fan-out 4 (16 tracks)."""
    # Reverse reshaping (see above).
    values = values.reshape(-1, 4, 2).transpose(0, 2, 1)
    bitvalues = encode_2bit_base(values)
    # Values are -3, -1, +1, 3 -> 00, 01, 10, 11; get first bit (sign) as 1,
    # second bit (magnitude) as 16.
    reorder_bits = np.array([0, 16, 1, 17], dtype=np.uint8)
    reorder_bits.take(bitvalues, out=bitvalues)
    bitvalues <<= np.array([0, 1, 2, 3], dtype=np.uint8)
    out = np.bitwise_or.reduce(bitvalues, axis=-1).ravel().view('<u2')
    return out


def decode_4chan_2bit_fanout4(frame):
    """Decode payload for 4 channels using 2 bits, fan-out 4 (32 tracks)."""
    # Bitwise reordering of tracks, to align sign and magnitude bits,
    # reshaping to get VLBI channels in sequential, but wrong order.
    frame = reorder32(frame.view(np.uint32)).view(np.uint8).reshape(-1, 4)
    # Correct ordering.
    frame = frame.take(np.array([0, 2, 1, 3]), axis=1)
    # The look-up table splits each data byte into 4 measurements.
    # Using transpose ensures channels are first, then time samples, then
    # those 4 measurements, so the reshape orders the samples correctly.
    # Another transpose ensures samples are the first dimension.
    return lut2bit1.take(frame.T, axis=0).reshape(4, -1).T


def encode_4chan_2bit_fanout4(values):
    """Encode payload for 4 channels using 2 bits, fan-out 4 (32 tracks)."""
    reorder_channels = np.array([0, 2, 1, 3])
    values = values[:, reorder_channels].reshape(-1, 4, 4).transpose(0, 2, 1)
    bitvalues = encode_2bit_base(values)
    reorder_bits = np.array([0, 2, 1, 3], dtype=np.uint8)
    reorder_bits.take(bitvalues, out=bitvalues)
    bitvalues <<= np.array([0, 2, 4, 6], dtype=np.uint8)
    out = np.bitwise_or.reduce(bitvalues, axis=-1).ravel().view(np.uint32)
    return reorder32(out).view('<u4')


def decode_8chan_2bit_fanout2(frame):
    """Decode payload for 8 channels using 2 bits, fan-out 4 (32 tracks)."""
    # header['magnitude_bit'] = 00001111,00001111,00001111,00001111
    # makes sense with lut2bit3
    # header['fan_out'] = 00110011,00110011,00110011,00110011
    # i.e., s0s0,s1s1,s0s0,s1s1 for each byte
    # header['converter_id'] = 02020202,13131313,02020202,13131313
    # header['lsb_output'] =   00000000,00000000,11111111,11111111
    # After reshape: byte 0: ch0/s0, ch4/s0, ch0/s1, ch4/s1
    #                byte 1: ch1/s0, ch5/s0, ch1/s1, ch5/s1
    #                byte 2: ch2/s0, ch6/s0, ch2/s1, ch6/s1
    #                byte 3: ch3/s0, ch7/s0, ch3/s1, ch7/s1
    frame = frame.view(np.uint8).reshape(-1, 4)
    # The look-up table splits each data word into the above 16 measurements.
    # the first reshape means one gets time, channel&0x3, sample, channel&0x4
    # the transpose makes this channel&0x4, channel&0x3, time, sample.
    # the second reshape (which makes a copy) gets one just channel, time,
    # and the final transpose time, channel.
    return (lut2bit3.take(frame, axis=0).reshape(-1, 4, 2, 2)
            .transpose(3, 1, 0, 2).reshape(8, -1).T)


def encode_8chan_2bit_fanout2(values):
    """Encode payload for 8 channels using 2 bits, fan-out 2 (32 tracks)."""
    # words encode 16 values (see above) in order ch&0x3, sample, ch&0x4
    values = (values.reshape(-1, 2, 2, 4).transpose(0, 3, 1, 2)
              .reshape(-1, 4, 4))
    bitvalues = encode_2bit_base(values)
    # values are -3, -1, +1, 3 -> 00, 01, 10, 11;
    # get first bit (sign) as 1, second bit (magnitude) as 16
    reorder_bits = np.array([0, 16, 1, 17], dtype=np.uint8)
    reorder_bits.take(bitvalues, out=bitvalues)
    bitvalues <<= np.array([0, 1, 2, 3], dtype=np.uint8)
    out = np.bitwise_or.reduce(bitvalues, axis=-1).ravel().view('<u4')
    return out


def decode_8chan_2bit_fanout4(frame):
    """Decode payload for 8 channels using 2 bits, fan-out 4 (64 tracks)."""
    # Bitwise reordering of tracks, to align sign and magnitude bits,
    # reshaping to get VLBI channels in sequential, but wrong order.
    frame = reorder64(frame.view(np.uint64)).view(np.uint8).reshape(-1, 8)
    # Correct ordering.
    frame = frame.take(np.array([0, 2, 1, 3, 4, 6, 5, 7]), axis=1)
    # The look-up table splits each data byte into 4 measurements.
    # Using transpose ensures channels are first, then time samples, then
    # those 4 measurements, so the reshape orders the samples correctly.
    # Another transpose ensures samples are the first dimension.
    return lut2bit1.take(frame.T, axis=0).reshape(8, -1).T


def encode_8chan_2bit_fanout4(values):
    """Encode payload for 8 channels using 2 bits, fan-out 4 (64 tracks)."""
    reorder_channels = np.array([0, 2, 1, 3, 4, 6, 5, 7])
    values = values[:, reorder_channels].reshape(-1, 4, 8).transpose(0, 2, 1)
    bitvalues = encode_2bit_base(values)
    reorder_bits = np.array([0, 2, 1, 3], dtype=np.uint8)
    reorder_bits.take(bitvalues, out=bitvalues)
    bitvalues <<= np.array([0, 2, 4, 6], dtype=np.uint8)
    out = np.bitwise_or.reduce(bitvalues, axis=-1).ravel().view(np.uint64)
    return reorder64(out).view('<u8')


class Mark4Payload(VLBIPayloadBase):
    """Container for decoding and encoding Mark 4 payloads.

    Parameters
    ----------
    words : `~numpy.ndarray`
        Array containg LSB unsigned words (with the right size) that
        encode the payload.
    header : `~baseband.mark4.Mark4Header`, optional
        If given, used to infer the number of channels, bps, and fanout.
    nchan : int, optional
        Number of channels, used if ``header`` is not given.  Default: 1.
    bps : int, optional
        Number of bits per sample, used if ``header`` is not given.
        Default: 2.
    fanout : int, optional
        Number of tracks every bit stream is spread over, used if ``header`` is
        not given.  Default: 1.

    Notes
    -----
    The total number of tracks is ``nchan * bps * fanout``.
    """

    _dtype_word = None
    # Decoders keyed by (nchan, nbit, fanout).
    _encoders = {(2, 2, 4): encode_2chan_2bit_fanout4,
                 (4, 2, 4): encode_4chan_2bit_fanout4,
                 (8, 2, 2): encode_8chan_2bit_fanout2,
                 (8, 2, 4): encode_8chan_2bit_fanout4}
    _decoders = {(2, 2, 4): decode_2chan_2bit_fanout4,
                 (4, 2, 4): decode_4chan_2bit_fanout4,
                 (8, 2, 2): decode_8chan_2bit_fanout2,
                 (8, 2, 4): decode_8chan_2bit_fanout4}

    _sample_shape_maker = namedtuple('SampleShape', 'nchan')

    def __init__(self, words, header=None, nchan=1, bps=2, fanout=1):
        if header is not None:
            nchan = header.nchan
            bps = header.bps
            fanout = header.fanout
            self._nbytes = header.payload_nbytes
        self._dtype_word = MARK4_DTYPES[nchan * bps * fanout]
        self.fanout = fanout
        super().__init__(words, sample_shape=(nchan,),
                         bps=bps, complex_data=False)
        self._coder = (self.sample_shape.nchan, bps, fanout)

    @classmethod
    def fromfile(cls, fh, header):
        """Read payload from filehandle and decode it into data.

        The payload_nbytes, number of channels, bits per sample, and fanout
        ratio are all taken from the header.
        """
        s = fh.read(header.payload_nbytes)
        if len(s) < header.payload_nbytes:
            raise EOFError("could not read full payload.")
        return cls(np.frombuffer(s, dtype=header.stream_dtype), header)

    @classmethod
    def fromdata(cls, data, header):
        """Encode data as payload, using header information."""
        if data.dtype.kind == 'c':
            raise ValueError("Mark4 format does not support complex data.")
        if header.nchan != data.shape[-1]:
            raise ValueError("header is for {0} channels but data has {1}"
                             .format(header.nchan, data.shape[-1]))
        encoder = cls._encoders[header.nchan, header.bps, header.fanout]
        words = encoder(data)
        return cls(words, header)<|MERGE_RESOLUTION|>--- conflicted
+++ resolved
@@ -31,7 +31,6 @@
 
     def reorder64(x):
         """Reorder 64-track bits to bring signs & magnitudes together."""
-<<<<<<< HEAD
         return (((x & 0x55AA55AA55AA55AA)) |
                 ((x & 0xAA00AA00AA00AA00) >> 9) |
                 ((x & 0x0055005500550055) << 9))
@@ -40,11 +39,6 @@
         return (((x & 0xFFFFAFFAFFFFAFFA)) |
                 ((x & 0x0000000500000005) >> 6) |
                 ((x & 0x0000500000005000) << 6))
-=======
-        return (((x & 0x55AA55AA55AA55AA))
-                | ((x & 0xAA00AA00AA00AA00) >> 9)
-                | ((x & 0x0055005500550055) << 9))
->>>>>>> a5f976cb
 else:
     def reorder32(x):
         """Reorder 32-track bits to bring signs & magnitudes together."""
@@ -56,7 +50,6 @@
     # array scalars.  Inplace calculations do not seem to help much.
     def reorder64(x):
         """Reorder 64-track bits to bring signs & magnitudes together."""
-<<<<<<< HEAD
         return (((x & 0xAA55AA55AA55AA55)) |
                 ((x & 0x5500550055005500) >> 7) |
                 ((x & 0x00AA00AA00AA00AA) << 7))
@@ -65,11 +58,7 @@
         return (((x & 0xFFFFFAAFFFFFFAAF)) |
                 ((x & 0x0000050000000500) >> 4) |
                 ((x & 0x0000005000000050) << 4))
-=======
-        return (((x & 0xAA55AA55AA55AA55))
-                | ((x & 0x5500550055005500) >> 7)
-                | ((x & 0x00AA00AA00AA00AA) << 7))
->>>>>>> a5f976cb
+      
     # Check on 2015-JUL-12: C code: 738811025863578102 -> 738829572664316278
     # 118, 209, 53, 244, 148, 217, 64, 10
     # reorder64(np.array([738811025863578102], dtype=np.uint64))
